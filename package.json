--- conflicted
+++ resolved
@@ -12,14 +12,10 @@
     "express": "3.4.*",
     "socket.io": "0.9.*",
     "moment": "2.5.*",
-<<<<<<< HEAD
     "underscore": "1.6.*",
     "yargs": "1.2.*"
-=======
-    "underscore": "1.6.*"
   },
   "devDependencies": {
     "bower": "^1.3.4"
->>>>>>> 1e495234
   }
 }