--- conflicted
+++ resolved
@@ -3,15 +3,12 @@
 import (
 	"encoding/json"
 	"fmt"
+  "html"
 	"os"
 	"runtime"
 	"strings"
+  "sync"
 	"time"
-<<<<<<< HEAD
-	"sync"
-=======
-	"html"
->>>>>>> ec150a5a
 )
 
 // Logging Levels
