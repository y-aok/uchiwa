--- conflicted
+++ resolved
@@ -11,25 +11,13 @@
     <!-- Customized Bootstrap -->
     <link href="css/bootstrap-uchiwa/bootstrap-uchiwa.css" rel="stylesheet">
 
-<<<<<<< HEAD
     <!-- 3rd Party CSS -->
     <link href="bower_components/fontawesome/css/font-awesome.min.css" rel="stylesheet">
     <link href="bower_components/toastr/toastr.css" rel="stylesheet">
     <link href="//fonts.googleapis.com/css?family=Lato:300,400,700" rel="stylesheet" type="text/css">
     <link href="//fonts.googleapis.com/css?family=Open+Sans:400,300,700" rel="stylesheet" type="text/css">
     <link href="bower_components/morris.js/morris.css" rel="stylesheet">
-=======
-    <!-- Add custom CSS here -->
-    <link href="font-awesome/css/font-awesome.min.css" rel="stylesheet">
-    <link href="css/toastr.min.css" rel="stylesheet">
-    <link href='//fonts.googleapis.com/css?family=Lato:300,400,700' rel='stylesheet' type='text/css'>
-    <link href='//fonts.googleapis.com/css?family=Open+Sans:400,300,700' rel='stylesheet' type='text/css'>
-    <link href="css/morris.css" rel="stylesheet">
     <link href="css/uchiwa-default/uchiwa-default.css" rel="stylesheet">
->>>>>>> 47d08a59
-
-    <!-- Uchiwa CSS -->
-    <link href="css/uchiwa.css" rel="stylesheet">
   </head>
 
   <body>
